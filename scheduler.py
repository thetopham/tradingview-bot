--- conflicted
+++ resolved
@@ -262,12 +262,7 @@
                     'symbol': symbol,
                     'side': side,
                     'size': size,
-<<<<<<< HEAD
-                    'ai_decision_id': event_id,
-                    'reason': reason,
-=======
                     'alert': reason or 'AUTO_5M',
->>>>>>> b33d9c84
                 })
                 logging.info(
                     "[AutoTrade] %s executed=%s (event_id=%s)",
