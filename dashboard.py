--- conflicted
+++ resolved
@@ -504,18 +504,3 @@
 @dashboard_bp.route("/dashboard/data")
 def dashboard_data():
     return jsonify(_dashboard_payload())
-<<<<<<< HEAD
-=======
-
-
-@dashboard_bp.route("/dashboard/positions")
-def dashboard_positions():
-    positions, error = _collect_open_positions()
-    return jsonify(
-        {
-            "updated_at": datetime.now(CT).isoformat(),
-            "open_positions": positions,
-            "error": error,
-        }
-    )
->>>>>>> 83f17cb2
