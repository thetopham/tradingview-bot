--- conflicted
+++ resolved
@@ -6,17 +6,11 @@
 Handles webhooks, AI decisions, trade execution, and scheduled processing.
 """
 
-<<<<<<< HEAD
 from datetime import time as dtime, timedelta
 from typing import Optional
 from market_regime import MarketRegime
 from flask import Flask, request, jsonify, send_from_directory
 from flask_cors import CORS
-=======
-
-
-from flask import Flask, request, jsonify
->>>>>>> d7de6a1b
 from logging_config import setup_logging
 from config import load_config
 from api import (
